--- conflicted
+++ resolved
@@ -31,19 +31,11 @@
 |  4 | CASSLLAGGTDTQYF  | TRBV7-2  |     0           |     6.66667e-05 | sample1_nCD4_1_TRB | sample2_nCD4_1_TRB | sample1_nCD4_1_TRB_vs_sample2_nCD4_1_TRB |
 
 <br>
-<<<<<<< HEAD
 
 ## Overlap distances between clonosets
 
 Calculate overlap distances between clonosets. F, F2, C, J, BC or JCD [metric](https://mixcr.com/mixcr/reference/mixcr-postanalysis/?h=pairwise#pairwise-distance-metrics) can be used. The mismatches option specifies the maximum number of mismatches allowed for clonotypes to be considered similar. 
 
-=======
-
-## Overlap distances between clonosets
-
-Calculate overlap distances between clonosets. F, F2, C, J, BC or JCD [metric](https://mixcr.com/mixcr/reference/mixcr-postanalysis/?h=pairwise#pairwise-distance-metrics) can be used. The mismatches option specifies the maximum number of mismatches allowed for clonotypes to be considered similar. 
-
->>>>>>> 2a0a70a2
 * F2 - clonotype-wise sum of geometric mean frequencies
 * F -  geometric mean of relative overlap frequencies
 * C - total frequency of clonotypes in sample1 that are similar to clonotypes in sample2
@@ -78,11 +70,7 @@
 
 ## `count_table_by_cluster`
 
-<<<<<<< HEAD
-Create a count table for clusters (are provided by the user). Clusters can be created with `create_clusters` function from clustering module. 
-=======
 Create a count table for clusters as opposed to single clonotypes (clusters are provided by the user). They can be created with `create_clusters` function from [clustering](functions.md#clustering) module. 
->>>>>>> 2a0a70a2
 
 ```py
 cluster_list = clustering.create_clusters(clonosets, cl_filter=top_filter, mismatches=1, overlap_type="aaV", igh=False, tcrdist_radius=None, count_by_freq=True)
