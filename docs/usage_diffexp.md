# Usage: differential expression analysis 

!!! note "Setting up the environment"
    Before getting started, make sure that main_repseq environment is chosen. Otherwise, check the [installation guide](installation.md)
<<<<<<< HEAD
=======

```py
import sys
REPSEQ_PATH = '/home/epepeliaeva/soft/repseq'
sys.path.append(REPSEQ_PATH)
from repseq import io as repseqio
from repseq import common_functions as cf
from repseq import mixcr as mx
from repseq import slurm
from repseq import clonosets as cl
from repseq import stats
from repseq import clone_filter as clf
from repseq import intersections
from repseq import clustering
from repseq import diffexp
import os

import pandas as pd
import random
import json
import re
```

## Input data

To run differential expression analysis, two dataframes are required:

* `metadata` dataframe. Note that <b>sample_id</b> (must be unique and match `count_table` column names) and <b>group</b> columns are <b>nessesary</b> for this pipeline. Example:

|    | sample_id         | Subset   |   Replica |   Number_of_cells | group          |
|---:|:------------------|:---------|----------:|------------------:|:---------------|
|  0 | Luk_TRB_AdV_CD4_1 | CD4      |         1 |              1376 | PepTivator_AdV |
|  1 | Luk_TRB_AdV_CD4_2 | CD4      |         2 |              1504 | PepTivator_AdV |
|  2 | Luk_TRB_AdV_CD4_3 | CD4      |         3 |              1623 | PepTivator_AdV |
|  3 | Luk_TRB_AdV_CD8_1 | CD8      |         1 |             37698 | PepTivator_AdV |
|  4 | Luk_TRB_AdV_CD8_2 | CD8      |         2 |             21359 | PepTivator_AdV |
|  5 | Luk_TRB_AdV_CD8_3 | CD8      |         3 |             21031 | PepTivator_AdV |
|  6 | Luk_TRB_CMV_CD4_1 | CD4      |         1 |              1018 | PepTivator_CMV |
|  7 | Luk_TRB_CMV_CD4_2 | CD4      |         2 |              1032 | PepTivator_CMV |
|  8 | Luk_TRB_CMV_CD4_3 | CD4      |         3 |              2788 | PepTivator_CMV |
|  9 | Luk_TRB_CMV_CD8_1 | CD8      |         1 |             19617 | PepTivator_CMV |
| 10 | Luk_TRB_CMV_CD8_2 | CD8      |         2 |             17490 | PepTivator_CMV |
| 11 | Luk_TRB_CMV_CD8_3 | CD8      |         3 |             16662 | PepTivator_CMV |
| 12 | Luk_TRB_EBV_CD4_1 | CD4      |         1 |               453 | PepTivator_EBV |
| 13 | Luk_TRB_EBV_CD4_2 | CD4      |         2 |               840 | PepTivator_EBV |
| 14 | Luk_TRB_EBV_CD4_3 | CD4      |         3 |               770 | PepTivator_EBV |
| 15 | Luk_TRB_EBV_CD8_1 | CD8      |         1 |             41274 | PepTivator_EBV |
| 16 | Luk_TRB_EBV_CD8_2 | CD8      |         2 |             22020 | PepTivator_EBV |
| 17 | Luk_TRB_EBV_CD8_3 | CD8      |         3 |             39014 | PepTivator_EBV |


*  `count_table` which can be created with [Intersections](usage_intersections.md#count_table) `count_table` (for clonotypes of [clonotype groups](usage_diffexp.md#for-clonotype-groups)) or `count_table_by_cluster` (for [clusters](usage_diffexp.md#count-table-by-cluster)) functions. Example:

|    | feature_id   |   Luk_TRB_AdV_CD8_1 |   Luk_TRB_AdV_CD8_2 |   Luk_TRB_AdV_CD8_3 |   Luk_TRB_CMV_CD8_1 |   Luk_TRB_CMV_CD8_2 |   Luk_TRB_CMV_CD8_3 |   Luk_TRB_EBV_CD8_1 |   Luk_TRB_EBV_CD8_2 |   Luk_TRB_EBV_CD8_3 |
|---:|:-------------|--------------------:|--------------------:|--------------------:|--------------------:|--------------------:|--------------------:|--------------------:|--------------------:|--------------------:|
|  0 | cluster_0    |          0.329744   |           0.323807  |           0.31638   |          0.178582   |           0.190506  |          0.183408   |          0.194283   |          0.314896   |          0.266949   |
|  1 | cluster_1    |          0.0875153  |           0.0826597 |           0.12148   |          0.0544798  |           0.0355812 |          0.0637625  |          0.0852074  |          0.0706873  |          0.075124   |
|  2 | cluster_2    |          0.0126884  |           0.0273287 |           0.0147922 |          0.386493   |           0.449984  |          0.361615   |          0.0247404  |          0.0136364  |          0.0211886  |
|  3 | cluster_3    |          0.20035    |           0.172857  |           0.192064  |          0.0404682  |           0.0345952 |          0.0217206  |          0.214885   |          0.180312   |          0.163982   |
|  4 | cluster_4    |          0.00825616 |           0.0143059 |           0.0245092 |          0.00313302 |           0.0107374 |          0.00292042 |          0.00648297 |          0.00469606 |          0.00751628 |


!!! tip "Tips"
    For the `count_table`, it’s best to use UMI counts. If deep sequencing samples (>30 000 UMIs per sample) are available, it is recommended to downsample them to the same number of UMIs for normalization and faster computation. For details on downsampling filter usage, visit [stats usage](usage_stats.md#filtering-clonosets) page.

Also, `clonosets_df` is required for creating a count table. Example (here, a subset of CD8 cells is selected):

```py
count_table_by_cluster_cd8
```

|    | sample_id         | chain   | filename         | Subset   |   Replica |   Number_of_cells | Peptid         |
|---:|:------------------|:--------|:-----------------|:---------|----------:|------------------:|:---------------|
|  0 | Luk_TRB_AdV_CD8_3 | TRB     | path_to_sample_0 | CD8      |         3 |             21031 | PepTivator_AdV |
|  2 | Luk_TRB_CMV_CD8_2 | TRB     | path_to_sample_1 | CD8      |         2 |             17490 | PepTivator_CMV |
|  3 | Luk_TRB_AdV_CD8_1 | TRB     | path_to_sample_2 | CD8      |         1 |             37698 | PepTivator_AdV |
|  5 | Luk_TRB_CMV_CD8_3 | TRB     | path_to_sample_3 | CD8      |         3 |             16662 | PepTivator_CMV |
|  6 | Luk_TRB_EBV_CD8_2 | TRB     | path_to_sample_4 | CD8      |         2 |             22020 | PepTivator_EBV |
| 12 | Luk_TRB_EBV_CD8_1 | TRB     | path_to_sample_5 | CD8      |         1 |             41274 | PepTivator_EBV |
| 14 | Luk_TRB_EBV_CD8_3 | TRB     | path_to_sample_6 | CD8      |         3 |             39014 | PepTivator_EBV |
| 16 | Luk_TRB_AdV_CD8_2 | TRB     | path_to_sample_7 | CD8      |         2 |             21359 | PepTivator_AdV |
| 17 | Luk_TRB_CMV_CD8_1 | TRB     | path_to_sample_8 | CD8      |         1 |             19617 | PepTivator_CMV |

<br>

## Count table by cluster

### Creating clusters

Here, only functional clonotypes are used (no frameshifts or premature stop codons) and one-node clusters are filtered out. 

```py
func_filter = clf.Filter(functionality="f", by_umi=True)

clusters_cd8 = clustering.create_clusters(cd8_clonosets, cl_filter=func_filter, mismatches=1, overlap_type="aaV", igh=False, tcrdist_radius=None, count_by_freq=False)

clusters_cd8_nonsingle = clustering.filter_one_node_clusters(clusters_cd8)
```

### `count_table_by_cluster`

!!! tip "Number of mismatches"
    It is recommended to set `mismatches` to 0, as the results with either 0 or 1 `mismatches` will be identical, however, using the former will result in faster computation. When the same clonoset is used for both clustering and intersections, the clone will be already present in the cluster.

```py
count_table_by_cluster_cd8 = intersections.count_table_by_cluster(cd8_clonosets, clusters_cd8_nonsingle, cl_filter=func_filter, overlap_type="aaV", mismatches=0, by_freq=True)

count_table_by_cluster_cd8.head()
```

|    | feature_id   |   Luk_TRB_AdV_CD8_1 |   Luk_TRB_AdV_CD8_2 |   Luk_TRB_AdV_CD8_3 |   Luk_TRB_CMV_CD8_1 |   Luk_TRB_CMV_CD8_2 |   Luk_TRB_CMV_CD8_3 |   Luk_TRB_EBV_CD8_1 |   Luk_TRB_EBV_CD8_2 |   Luk_TRB_EBV_CD8_3 |
|---:|:-------------|--------------------:|--------------------:|--------------------:|--------------------:|--------------------:|--------------------:|--------------------:|--------------------:|--------------------:|
|  0 | cluster_0    |          0.329744   |           0.323807  |           0.31638   |          0.178582   |           0.190506  |          0.183408   |          0.194283   |          0.314896   |          0.266949   |
|  1 | cluster_1    |          0.0875153  |           0.0826597 |           0.12148   |          0.0544798  |           0.0355812 |          0.0637625  |          0.0852074  |          0.0706873  |          0.075124   |
|  2 | cluster_2    |          0.0126884  |           0.0273287 |           0.0147922 |          0.386493   |           0.449984  |          0.361615   |          0.0247404  |          0.0136364  |          0.0211886  |
|  3 | cluster_3    |          0.20035    |           0.172857  |           0.192064  |          0.0404682  |           0.0345952 |          0.0217206  |          0.214885   |          0.180312   |          0.163982   |
|  4 | cluster_4    |          0.00825616 |           0.0143059 |           0.0245092 |          0.00313302 |           0.0107374 |          0.00292042 |          0.00648297 |          0.00469606 |          0.00751628 |

<br>

## Differential expression calculation

 `wilcox_diff_expression` has two operating modes: 

  * If there are 2 group present, a pairwise comparison is done;
  * If the number of groups is higher than 2, each group is compared to all others, with additional columns for pairwise comparison between groups.

 Features (clonotypes or clusters) that appear in `min_samples` or more samples and have a `count_threshold` or higher counts or frequencies. This filters out unreliable differences, as the final results undergo FDR correction by the BH method. The default values for `min_samples` and `count_threshold` are `2` and `5e-04`, respectively. 

### For clusters

```py
diff_expression_by_cluster = diffexp.wilcox_diff_expression(count_table_by_cluster_cd8, sample_metadata, min_samples=2, count_threshold=0.00005)
```

|      | feature_id   |   logFC |   U |           p |     p_adj | pair                  |   Luk_TRB_AdV_CD8_1 |   Luk_TRB_AdV_CD8_2 |   Luk_TRB_AdV_CD8_3 |   Luk_TRB_CMV_CD8_1 |   Luk_TRB_CMV_CD8_2 |   Luk_TRB_CMV_CD8_3 |   Luk_TRB_EBV_CD8_1 |   Luk_TRB_EBV_CD8_2 |   Luk_TRB_EBV_CD8_3 |
|-----:|:-------------|--------:|----:|------------:|----------:|:----------------------|--------------------:|--------------------:|--------------------:|--------------------:|--------------------:|--------------------:|--------------------:|--------------------:|--------------------:|
|  959 | cluster_71   |     100 |  36 | 0.000304934 | 0.0227611 | PepTivator_EBV_vs_all |                   0 |                   0 |                   0 |           0         |          0          |          0          |         0.00337752  |         0.00498357  |         0.000248729 |
| 1007 | cluster_76   |     100 |  36 | 0.000304934 | 0.0227611 | PepTivator_EBV_vs_all |                   0 |                   0 |                   0 |           0         |          0          |          0          |         0.000309606 |         0.000533954 |         0.000287593 |
| 1072 | cluster_83   |     100 |  36 | 0.000304934 | 0.0227611 | PepTivator_CMV_vs_all |                   0 |                   0 |                   0 |           0.0018276 |          0.00372521 |          0.00638842 |         0           |         0           |         0           |



### For clonotype groups

Here, a clonotype group is defined based on the `overlap_type` used during `count_table` calculation. <br>Possible overlap types are [`aa`, `aaV`, `aaVJ`, `nt`, `ntV`, `ntVJ`], `aa`/`nt` stands for an amino acid or nucleotide sequence, and `V`/`J`/`VJ` denote a segment type. 

```py
count_table_by_clonotypes_aaV_cd8 = intersections.count_table(cd8_clonosets, cl_filter=func_filter, overlap_type="aaV", mismatches=0, by_freq=False))
```

|    | feature_id                       |   Luk_TRB_AdV_CD8_1 |   Luk_TRB_AdV_CD8_2 |   Luk_TRB_AdV_CD8_3 |   Luk_TRB_CMV_CD8_1 |   Luk_TRB_CMV_CD8_2 |   Luk_TRB_CMV_CD8_3 |   Luk_TRB_EBV_CD8_1 |   Luk_TRB_EBV_CD8_2 |   Luk_TRB_EBV_CD8_3 |
|---:|:---------------------------------|--------------------:|--------------------:|--------------------:|--------------------:|--------------------:|--------------------:|--------------------:|--------------------:|--------------------:|
|  0 | ('CASSPGLAAPYSEQFF', 'TRBV12-3') |                   1 |                   0 |                   0 |                   0 |                   0 |                   0 |                   0 |                   0 |                   0 |
|  1 | ('CASRQGAGEQYF', 'TRBV19')       |                   1 |                   0 |                   0 |                   0 |                   0 |                   0 |                   0 |                   0 |                   0 |
|  2 | ('CSAGTTYGTDIISQHF', 'TRBV20-1') |                   0 |                   4 |                   0 |                   0 |                   0 |                   0 |                  10 |                   0 |                   0 |


```py
diff_expression_by_clonotypes_aaV = diffexp.wilcox_diff_expression(count_table_by_clonotypes_aaV_cd8, sample_metadata, min_samples=2, count_threshold=2)
```
|     | feature_id                     |     logFC |   U |           p |     p_adj | pair                  |   Luk_TRB_AdV_CD8_1 |   Luk_TRB_AdV_CD8_2 |   Luk_TRB_AdV_CD8_3 |   Luk_TRB_CMV_CD8_1 |   Luk_TRB_CMV_CD8_2 |   Luk_TRB_CMV_CD8_3 |   Luk_TRB_EBV_CD8_1 |   Luk_TRB_EBV_CD8_2 |   Luk_TRB_EBV_CD8_3 |
|----:|:-------------------------------|----------:|----:|------------:|----------:|:----------------------|--------------------:|--------------------:|--------------------:|--------------------:|--------------------:|--------------------:|--------------------:|--------------------:|--------------------:|
|   2 | ('CASSSGLLGEQFF', 'TRBV6-5')   |   9.62006 |  36 | 0.00118822  | 0.0481036 | PepTivator_EBV_vs_all |                   0 |                   1 |                   0 |                   0 |                   0 |                   0 |                 421 |                 204 |                3141 |
| 111 | ('CASSSGLLDTQYF', 'TRBV6-5')   |   7.93852 |  36 | 0.00118822  | 0.0481036 | PepTivator_EBV_vs_all |                   0 |                   0 |                   0 |                   0 |                   0 |                   0 |                1428 |                1462 |                 614 |
| 118 | ('CASSRTSGSFLFEQYF', 'TRBV14') | 100       |  36 | 0.000304934 | 0.0201417 | PepTivator_AdV_vs_all |                 223 |                   3 |                   7 |                   0 |                   0 |                   0 |                   0 |                   0 |                   0 |


Output has the following columns:

*  <b>LogFC</b>: Log fold change of counts / frequencies between two groups. If all the samples in one group have zero counts or frequencies, logFC is set to 100 or -100.

* <b>U</b>: Mann-Whitney U statistic

* <b>p</b>: p-value

* <b>p_adj</b>: p-value after multiple testing correction using Benjamini-Hochberg (BH) procedure

* Pairwise group comparisons and their raw p-values (_p in a column name) and log fold changes (_logFC in a column name).

<br>

## Merge cluster properties by `feature_id`

* Create cluster properties

```py
cd8_cluster_props = clustering.cluster_properties(clusters_cd8_nonsingle, weighed=True).rename(columns = {"cluster_id": "feature_id"})

diff_expression_by_cluster.merge(cd8_cluster_props)
```

|    | feature_id   |   logFC |   U |           p |     p_adj | pair                  |   Luk_TRB_AdV_CD8_1 |   Luk_TRB_AdV_CD8_2 |   Luk_TRB_AdV_CD8_3 |   Luk_TRB_CMV_CD8_1 |   Luk_TRB_CMV_CD8_2 |   Luk_TRB_CMV_CD8_3 |   Luk_TRB_EBV_CD8_1 |   Luk_TRB_EBV_CD8_2 |   Luk_TRB_EBV_CD8_3 |   nodes |   edges |   diameter |   density |   eccentricity | concensus_cdr3aa   | concensus_cdr3nt                                    | concensus_v   | concensus_j   |
|---:|:-------------|--------:|----:|------------:|----------:|:----------------------|--------------------:|--------------------:|--------------------:|--------------------:|--------------------:|--------------------:|--------------------:|--------------------:|--------------------:|--------:|--------:|-----------:|----------:|---------------:|:-------------------|:----------------------------------------------------|:--------------|:--------------|
|  0 | cluster_71   |     100 |  36 | 0.000304934 | 0.0227611 | PepTivator_EBV_vs_all |                   0 |                   0 |                   0 |           0         |          0          |          0          |         0.00337752  |         0.00498357  |         0.000248729 |       7 |      21 |          1 |  1        |        1       | CASSGASGSFNEQFF    | TGTGCCAGTAGTGGGGCTAGCGGGAGTTTTAATGAGCAGTTCTTC       | TRBV19        | TRBJ2-1       |
|  1 | cluster_76   |     100 |  36 | 0.000304934 | 0.0227611 | PepTivator_EBV_vs_all |                   0 |                   0 |                   0 |           0         |          0          |          0          |         0.000309606 |         0.000533954 |         0.000287593 |       7 |      21 |          1 |  1        |        1       | CASTSHGTSKDNEQFF   | TGTGCCAGCACGTCTCACGGGACTAGCAAAGACAATGAGCAGTTCTTC    | TRBV7-6       | TRBJ2-1       |
|  2 | cluster_83   |     100 |  36 | 0.000304934 | 0.0227611 | PepTivator_CMV_vs_all |                   0 |                   0 |                   0 |           0.0018276 |          0.00372521 |          0.00638842 |         0           |         0           |         0           |       6 |      14 |          2 |  0.933333 |        1.33333 | CASSFLLGQGADYEQYF  | TGTGCCAGCAGCTTCCTCCTGGGACAGGGGGCCGACTACGAGCAGTACTTC | TRBV11-2      | TRBJ2-7       |

??? info "Visualization"
>>>>>>> a06d3569
<|MERGE_RESOLUTION|>--- conflicted
+++ resolved
@@ -2,8 +2,6 @@
 
 !!! note "Setting up the environment"
     Before getting started, make sure that main_repseq environment is chosen. Otherwise, check the [installation guide](installation.md)
-<<<<<<< HEAD
-=======
 
 ```py
 import sys
@@ -202,5 +200,4 @@
 |  1 | cluster_76   |     100 |  36 | 0.000304934 | 0.0227611 | PepTivator_EBV_vs_all |                   0 |                   0 |                   0 |           0         |          0          |          0          |         0.000309606 |         0.000533954 |         0.000287593 |       7 |      21 |          1 |  1        |        1       | CASTSHGTSKDNEQFF   | TGTGCCAGCACGTCTCACGGGACTAGCAAAGACAATGAGCAGTTCTTC    | TRBV7-6       | TRBJ2-1       |
 |  2 | cluster_83   |     100 |  36 | 0.000304934 | 0.0227611 | PepTivator_CMV_vs_all |                   0 |                   0 |                   0 |           0.0018276 |          0.00372521 |          0.00638842 |         0           |         0           |         0           |       6 |      14 |          2 |  0.933333 |        1.33333 | CASSFLLGQGADYEQYF  | TGTGCCAGCAGCTTCCTCCTGGGACAGGGGGCCGACTACGAGCAGTACTTC | TRBV11-2      | TRBJ2-7       |
 
-??? info "Visualization"
->>>>>>> a06d3569
+??? info "Visualization"